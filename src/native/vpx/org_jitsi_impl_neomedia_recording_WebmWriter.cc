#include <assert.h>
#include <jni.h>
#include <limits.h>
#include <stdio.h>
#include <stdlib.h>
#include <string.h>
#include <new>

#include "vpx/vpx_codec.h"
#include "vpx/vpx_encoder.h"

extern "C" {
#include "libmkv/EbmlWriter.h"
#include "libmkv/EbmlIDs.h"
}
#define LITERALU64(n) n##LLU

#ifdef NDEBUG
# define printf(fmt, ...)
#else
# ifdef ANDROID_NDK
#  include <android/log.h>
#  define printf(fmt, ...) \
   __android_log_print(ANDROID_LOG_DEBUG, "LIBVPX_WEBM", fmt, ##__VA_ARGS__)
# else
#  define printf(fmt, ...) \
   printf(fmt "\n", ##__VA_ARGS__)
# endif
#endif

#define FUNC(RETURN_TYPE, NAME, ...) \
  extern "C" { \
  JNIEXPORT RETURN_TYPE Java_org_jitsi_impl_neomedia_recording_WebmWriter_ ## NAME \
                      (JNIEnv * env, jobject thiz, ##__VA_ARGS__);\
  } \
  JNIEXPORT RETURN_TYPE Java_org_jitsi_impl_neomedia_recording_WebmWriter_ ## NAME \
                      (JNIEnv * env, jobject thiz, ##__VA_ARGS__)\

#define STRING_RETURN(JNI_NAME, LIBVPX_NAME) \
  FUNC(jstring, JNI_NAME) { \
    printf(#JNI_NAME); \
    return env->NewStringUTF(LIBVPX_NAME()); \
  }

/* Stereo 3D packed frame format */
typedef enum stereo_format {
  STEREO_FORMAT_MONO       = 0,
  STEREO_FORMAT_LEFT_RIGHT = 1,
  STEREO_FORMAT_BOTTOM_TOP = 2,
  STEREO_FORMAT_TOP_BOTTOM = 3,
  STEREO_FORMAT_RIGHT_LEFT = 11
} stereo_format_t;

typedef off_t EbmlLoc;

struct cue_entry {
  unsigned int time;
  uint64_t     loc;
};

extern "C" {
struct EbmlGlobal {
  FILE *stream;
  int64_t last_pts_ms;

  /* These pointers are to the start of an element */
  off_t    position_reference;
  off_t    seek_info_pos;
  off_t    segment_info_pos;
  off_t    track_pos;
  off_t    cue_pos;
  off_t    cluster_pos;

  /* This pointer is to a specific element to be serialized */
  off_t    track_id_pos;

  /* These pointers are to the size field of the element */
  EbmlLoc  startSegment;
  EbmlLoc  startCluster;

  uint32_t cluster_timecode;
  int      cluster_open;

  struct cue_entry *cue_list;
  unsigned int      cues;
};
}

FUNC(jlong, allocCfg) {
  EbmlGlobal *glob = new (std::nothrow) EbmlGlobal;

  if (glob) {
    memset(glob, 0, sizeof(*glob));
    glob->last_pts_ms = -1;
  }

  return (intptr_t)glob;
}

FUNC(void, freeCfg, jlong jglob) {
  const EbmlGlobal *glob = reinterpret_cast<EbmlGlobal*>(jglob);

  if (glob != NULL) {
    if (glob->stream)
      fclose(glob->stream);

    free(glob->cue_list);

    delete glob;

    glob = 0;
  }
}

FUNC(jboolean, openFile, jlong jglob, jstring fileName) {
  EbmlGlobal *glob = reinterpret_cast<EbmlGlobal*>(jglob);
  const char *mfile = env->GetStringUTFChars(fileName, 0);

  glob->stream = fopen(mfile, "wb");

  env->ReleaseStringUTFChars(fileName, mfile);

  if (!glob->stream)
    return JNI_TRUE;

  return JNI_FALSE;
}

extern "C" {
void Ebml_Write(EbmlGlobal *glob, const void *buffer_in, unsigned long len) {
  if (fwrite(buffer_in, 1, len, glob->stream))
    ;
}
}

#define WRITE_BUFFER(s) \
  for (i = len - 1; i >= 0; i--) { \
    x = *(const s *)buffer_in >> (i * CHAR_BIT); \
    Ebml_Write(glob, &x, 1ULL); \
  }
extern "C" {
void Ebml_Serialize(EbmlGlobal *glob, const void *buffer_in,
                    int buffer_size, unsigned long len) {
  char x;
  int i;

  /* buffer_size:
    * 1 - int8_t;
    * 2 - int16_t;
    * 3 - int32_t;
    * 4 - int64_t;
    */
  switch (buffer_size) {
    case 1:
      WRITE_BUFFER(int8_t)
      break;
    case 2:
      WRITE_BUFFER(int16_t)
      break;
    case 4:
      WRITE_BUFFER(int32_t)
      break;
    case 8:
      WRITE_BUFFER(int64_t)
      break;
    default:
      break;
  }
}
}
#undef WRITE_BUFFER

/* Need a fixed size serializer for the track ID. libmkv provides a 64 bit
 * one, but not a 32 bit one.
 */
static void Ebml_SerializeUnsigned32(EbmlGlobal *glob,
                                     uint64_t class_id, uint64_t ui) {
  unsigned char sizeSerialized = 4 | 0x80;
  Ebml_WriteID(glob, class_id);
  Ebml_Serialize(glob, &sizeSerialized, sizeof(sizeSerialized), 1ULL);
  Ebml_Serialize(glob, &ui, sizeof(ui), 4ULL);
}

static void Ebml_StartSubElement(EbmlGlobal *glob, EbmlLoc *ebmlLoc,
                                 uint64_t class_id) {
  // todo this is always taking 8 bytes, this may need later optimization
  // this is a key that says length unknown
  uint64_t unknownLen =  LITERALU64(0x01FFFFFFFFFFFFFF);

  Ebml_WriteID(glob, class_id);
  *ebmlLoc = ftello(glob->stream);
  Ebml_Serialize(glob, &unknownLen, sizeof(unknownLen), 8ULL);
}

static void Ebml_EndSubElement(EbmlGlobal *glob, EbmlLoc *ebmlLoc) {
  off_t pos;
  uint64_t size;

  /* Save the current stream pointer */
  pos = ftello(glob->stream);

  /* Calculate the size of this element */
  size = pos - *ebmlLoc - 8;
  size |=  LITERALU64(0x0100000000000000);

  /* Seek back to the beginning of the element and write the new size */
  fseeko(glob->stream, *ebmlLoc, SEEK_SET);
  Ebml_Serialize(glob, &size, sizeof(size), 8ULL);

  /* Reset the stream pointer */
  fseeko(glob->stream, pos, SEEK_SET);
}

static void write_webm_seek_element(EbmlGlobal *ebml, uint64_t id, off_t pos) {
  uint64_t offset = pos - ebml->position_reference;
  EbmlLoc start;
  Ebml_StartSubElement(ebml, &start, Seek);
  Ebml_SerializeBinary(ebml, SeekID, id);
  Ebml_SerializeUnsigned64(ebml, SeekPosition, offset);
  Ebml_EndSubElement(ebml, &start);
}

static void write_webm_seek_info(EbmlGlobal *ebml) {
  off_t pos;

  /* Save the current stream pointer */
  pos = ftello(ebml->stream);

  if (ebml->seek_info_pos)
    fseeko(ebml->stream, ebml->seek_info_pos, SEEK_SET);
  else
    ebml->seek_info_pos = pos;

  {
    EbmlLoc start;

    Ebml_StartSubElement(ebml, &start, SeekHead);
    write_webm_seek_element(ebml, Tracks, ebml->track_pos);
    write_webm_seek_element(ebml, Cues,   ebml->cue_pos);
    write_webm_seek_element(ebml, Info,   ebml->segment_info_pos);
    Ebml_EndSubElement(ebml, &start);
  }
  {
    // segment info
    EbmlLoc startInfo;
    uint64_t duration;
    uint64_t frame_time = 45; //approx. the duration of a single frame (in ms).
    char version_string[64];

    /* Assemble version string */
    strcpy(version_string, "vpxenc ");
    strncat(version_string,
            vpx_codec_version_str(),
            sizeof(version_string) - 1 - strlen(version_string));

    if (ebml->last_pts_ms > 0)
      duration = ebml->last_pts_ms + frame_time;
    else
      duration = 0;

    ebml->segment_info_pos = ftello(ebml->stream);
    Ebml_StartSubElement(ebml, &startInfo, Info);
    Ebml_SerializeUnsigned(ebml, TimecodeScale, 1000000);
    Ebml_SerializeFloat(ebml, Segment_Duration, duration);
    Ebml_SerializeString(ebml, MuxingApp, version_string);
    Ebml_SerializeString(ebml, WritingApp, version_string);
    Ebml_EndSubElement(ebml, &startInfo);
  }
}

FUNC(void, writeWebmFileHeader, jlong jglob,
                                            jint width, jint height, jlong trackID) {
  EbmlGlobal *glob = reinterpret_cast<EbmlGlobal*>(jglob);
  stereo_format_t stereo_fmt = STEREO_FORMAT_MONO;

  EbmlLoc start;
  Ebml_StartSubElement(glob, &start, EBML);
  Ebml_SerializeUnsigned(glob, EBMLVersion, 1);
  Ebml_SerializeUnsigned(glob, EBMLReadVersion, 1);  // EBML Read Version
  Ebml_SerializeUnsigned(glob, EBMLMaxIDLength, 4);  // EBML Max ID Length
  Ebml_SerializeUnsigned(glob, EBMLMaxSizeLength, 8);  // EBML Max Size Length
  Ebml_SerializeString(glob, DocType, "webm");  // Doc Type
  Ebml_SerializeUnsigned(glob, DocTypeVersion, 2);  // Doc Type Version
  Ebml_SerializeUnsigned(glob, DocTypeReadVersion, 2);  // Doc Type Read Version
  Ebml_EndSubElement(glob, &start);

  {
    Ebml_StartSubElement(glob, &glob->startSegment, Segment);  // segment
    glob->position_reference = ftello(glob->stream);
    write_webm_seek_info(glob);

    {
      EbmlLoc trackStart;
      glob->track_pos = ftello(glob->stream);
      Ebml_StartSubElement(glob, &trackStart, Tracks);
      {
        unsigned int trackNumber = 1;
<<<<<<< HEAD
=======
        uint64_t     trackID = 1; // not 0
>>>>>>> 2bf9c277

        EbmlLoc start;
        Ebml_StartSubElement(glob, &start, TrackEntry);
        Ebml_SerializeUnsigned(glob, TrackNumber, trackNumber);
        glob->track_id_pos = ftello(glob->stream);
        Ebml_SerializeUnsigned32(glob, TrackUID, trackID);
        Ebml_SerializeUnsigned(glob, TrackType, 1);  // video is always 1
        Ebml_SerializeString(glob, CodecID, "V_VP8");
        {
          unsigned int pixelWidth = width;
          unsigned int pixelHeight = height;

          EbmlLoc videoStart;
          Ebml_StartSubElement(glob, &videoStart, Video);
          Ebml_SerializeUnsigned(glob, PixelWidth, pixelWidth);
          Ebml_SerializeUnsigned(glob, PixelHeight, pixelHeight);
          Ebml_SerializeUnsigned(glob, StereoMode, stereo_fmt);
          //Ebml_SerializeFloat(glob, FrameRate, frameRate);
          Ebml_EndSubElement(glob, &videoStart);  // Video
        }
        Ebml_EndSubElement(glob, &start);  // Track Entry
      }
      Ebml_EndSubElement(glob, &trackStart);
    }
    // segment element is open
  }
}

FUNC(void, writeWebmBlock, jlong jglob, jobject jfd) {
  EbmlGlobal *glob = reinterpret_cast<EbmlGlobal*>(jglob);

  jclass frameDescriptor = env->FindClass("org/jitsi/impl/neomedia/recording/WebmWriter$FrameDescriptor");
  assert(frameDescriptor != NULL);

  jfieldID bufferId = env->GetFieldID(frameDescriptor, "buffer", "[B");
  assert(bufferId != NULL);

  jfieldID offsetId = env->GetFieldID(frameDescriptor, "offset", "I");
  assert(offsetId != NULL);

  jfieldID lengthId = env->GetFieldID(frameDescriptor, "length", "J");
  assert(lengthId != NULL);

  jfieldID flagsId = env->GetFieldID(frameDescriptor, "flags", "I");
  assert(flagsId != NULL);

  jfieldID ptsId = env->GetFieldID(frameDescriptor, "pts", "J");
  assert(ptsId != NULL);

  jobject jba = env->GetObjectField(jfd, bufferId);
  assert(jba != NULL);

  jint offset = env->GetIntField(jfd, offsetId);

  jint frameFlags = env->GetIntField(jfd, flagsId);

  uint64_t       block_length;
  unsigned char  track_number;
  uint16_t       block_timecode = 0;
  unsigned char  flags;
  int64_t        pts_ms;
  int            start_cluster = 0, is_keyframe;

  /* Calculate the PTS of this frame in milliseconds */
  pts_ms = env->GetLongField(jfd, ptsId);
  if (pts_ms <= glob->last_pts_ms)
    pts_ms = glob->last_pts_ms + 1;
  glob->last_pts_ms = pts_ms;

  /* Calculate the relative time of this block */
  if (pts_ms - glob->cluster_timecode > SHRT_MAX)
    start_cluster = 1;
  else
    block_timecode = pts_ms - glob->cluster_timecode;

  is_keyframe = (frameFlags & VPX_FRAME_IS_KEY);
  if (start_cluster || is_keyframe) {
    if (glob->cluster_open)
      Ebml_EndSubElement(glob, &glob->startCluster);

    /* Open the new cluster */
    block_timecode = 0;
    glob->cluster_open = 1;
    glob->cluster_timecode = pts_ms;
    glob->cluster_pos = ftello(glob->stream);
    Ebml_StartSubElement(glob, &glob->startCluster, Cluster);  // cluster
    Ebml_SerializeUnsigned(glob, Timecode, glob->cluster_timecode);

    /* Save a cue point if this is a keyframe. */
    if (is_keyframe) {
      struct cue_entry *cue, *new_cue_list;

      new_cue_list = reinterpret_cast<cue_entry*>(realloc(glob->cue_list,
                     (glob->cues+1) * sizeof(struct cue_entry)));
      if (new_cue_list) {
        glob->cue_list = new_cue_list;
      } else {
        // TODO(frkoenig) : Handle this error better/correctly
        fprintf(stderr, "\nFailed to realloc cue list.\n");
        exit(EXIT_FAILURE);
      }

      cue = &glob->cue_list[glob->cues];
      cue->time = glob->cluster_timecode;
      cue->loc = glob->cluster_pos;
      glob->cues++;
    }
  }

  /* Write the Simple Block */
  Ebml_WriteID(glob, SimpleBlock);

  jlong frameSz =  env->GetLongField(jfd, lengthId);

  block_length = frameSz + 4;
  block_length |= 0x10000000;
  Ebml_Serialize(glob, &block_length, sizeof(block_length), 4ULL);

  track_number = 1;
  track_number |= 0x80;
  Ebml_Write(glob, &track_number, 1ULL);

  Ebml_Serialize(glob, &block_timecode, sizeof(block_timecode), 2ULL);

  flags = 0;
  if (is_keyframe)
    flags |= 0x80;
  if (frameFlags & VPX_FRAME_IS_INVISIBLE)
    flags |= 0x08;
  Ebml_Write(glob, &flags, 1ULL);

  jbyte *frameBuf = env->GetByteArrayElements((jbyteArray)jba, 0);

  Ebml_Write(glob, frameBuf + offset, static_cast<uint64_t>(frameSz));

  env->ReleaseByteArrayElements((jbyteArray)jba, frameBuf, 0);
}

FUNC(void, writeWebmFileFooter, jlong jglob, jlong hash) {
  EbmlGlobal *glob = reinterpret_cast<EbmlGlobal*>(jglob);

  //1
  if (glob->cluster_open)
    Ebml_EndSubElement(glob, &glob->startCluster);

  {
    EbmlLoc start;
    unsigned int i;

    glob->cue_pos = ftello(glob->stream);
    Ebml_StartSubElement(glob, &start, Cues);
  //2
    for (i = 0; i < glob->cues; i++) {
      struct cue_entry *cue = &glob->cue_list[i];
      EbmlLoc start;

      Ebml_StartSubElement(glob, &start, CuePoint);
      {
        EbmlLoc start;

        Ebml_SerializeUnsigned(glob, CueTime, cue->time);

        Ebml_StartSubElement(glob, &start, CueTrackPositions);
        Ebml_SerializeUnsigned(glob, CueTrack, 1);
        Ebml_SerializeUnsigned64(glob, CueClusterPosition,
                                  cue->loc - glob->position_reference);
        // Ebml_SerializeUnsigned(glob, CueBlockNumber, cue->blockNumber);
        Ebml_EndSubElement(glob, &start);
      }
      Ebml_EndSubElement(glob, &start);
    }
    Ebml_EndSubElement(glob, &start);
  }

  Ebml_EndSubElement(glob, &glob->startSegment);

  /* Patch up the seek info block */
  write_webm_seek_info(glob);

  /* Patch up the track id */
  fseeko(glob->stream, glob->track_id_pos, SEEK_SET);
  Ebml_SerializeUnsigned32(glob, TrackUID, hash);

  fseeko(glob->stream, 0, SEEK_END);
}<|MERGE_RESOLUTION|>--- conflicted
+++ resolved
@@ -295,10 +295,7 @@
       Ebml_StartSubElement(glob, &trackStart, Tracks);
       {
         unsigned int trackNumber = 1;
-<<<<<<< HEAD
-=======
         uint64_t     trackID = 1; // not 0
->>>>>>> 2bf9c277
 
         EbmlLoc start;
         Ebml_StartSubElement(glob, &start, TrackEntry);
